<Project Sdk="Microsoft.NET.Sdk">

  <PropertyGroup>
    <TargetFrameworks>$(NetStandardTargets);$(NetSpecificTargets)</TargetFrameworks>
    <VersionPrefix>$(CouchbaseNetClientReleasedVersion)</VersionPrefix>
    <VersionSuffix>local-$([System.DateTime]::UtcNow.ToString('yyyyMMddHHmm'))</VersionSuffix>
    <AssemblyName>Couchbase.NetClient</AssemblyName>
    <PackageId>CouchbaseNetClient</PackageId>
    <Product>CouchbaseNetClient</Product>
    <Description>The Official Couchbase .NET SDK.</Description>
    <RepositoryUrl>https://github.com/couchbase/couchbase-net-client</RepositoryUrl>

    <PackageReleaseNotes>https://docs.couchbase.com/dotnet-sdk/current/project-docs/sdk-release-notes.html</PackageReleaseNotes>
    <GeneratePackageOnBuild>true</GeneratePackageOnBuild>

    <RootNamespace>Couchbase</RootNamespace>
    <AllowUnsafeBlocks>true</AllowUnsafeBlocks>
    <TreatWarningsAsErrors>true</TreatWarningsAsErrors>

    <GenerateDocumentationFile>true</GenerateDocumentationFile>
    <NoWarn>$(NoWarn);CS1591</NoWarn> <!-- suppress warnings for missing XML comments on public members -->

    <EnableTrimAnalyzer Condition="$([MSBuild]::IsTargetFrameworkCompatible('$(TargetFramework)', 'net6.0'))">$(DefaultEnableAotAnalyzer)</EnableTrimAnalyzer>
    <EnableAOTAnalyzer Condition="$([MSBuild]::IsTargetFrameworkCompatible('$(TargetFramework)', 'net8.0'))">$(DefaultEnableAotAnalyzer)</EnableAOTAnalyzer>
  </PropertyGroup>

  <PropertyGroup Condition="'$(Configuration)'=='Debug'">
    <DefineConstants>$(DefineConstants);DEBUG</DefineConstants>
  </PropertyGroup>

  <PropertyGroup Condition="'$(Configuration)'=='Release'">
    <DefineConstants>$(DefineConstants);RELEASE</DefineConstants>
    <DebugSymbols>false</DebugSymbols>
    <DebugType>portable</DebugType>
    <Optimize>true</Optimize>
  </PropertyGroup>

  <PropertyGroup Condition="'$(SignAssembly)'=='true'">
    <DefineConstants>$(DefineConstants);SIGNING</DefineConstants>
  </PropertyGroup>

  <PropertyGroup Condition=" '$(TargetFramework)' != 'netstandard2.0'">
    <DefineConstants>$(DefineConstants);SPAN_SUPPORT</DefineConstants>
  </PropertyGroup>

  <ItemGroup>
    <Folder Include="Core\Retry\Analytics\" />
    <Folder Include="Stellar\" />
  </ItemGroup>

  <ItemGroup>
    <PackageReference Include="Google.Protobuf" />
    <PackageReference Include="Grpc.Net.Client" />
    <PackageReference Include="Grpc.Net.ClientFactory" />
    <PackageReference Include="Google.Api.CommonProtos" />
    <PackageReference Include="DnsClient" />
    <PackageReference Include="Microsoft.Extensions.Logging.Abstractions" />
    <PackageReference Include="Microsoft.Extensions.ObjectPool" />
    <PackageReference Include="Newtonsoft.Json" />
    <PackageReference Include="Snappier" />
<<<<<<< HEAD
    <PackageReference Include="System.Linq.Async" />
  </ItemGroup>

  <ItemGroup Condition="!$([MSBuild]::IsTargetFrameworkCompatible('$(TargetFramework)', 'net6.0'))">
    <PackageReference Include="System.Diagnostics.DiagnosticSource" />
    <PackageReference Include="System.Runtime.CompilerServices.Unsafe" />
=======
    <PackageReference Include="System.IO.Pipelines" />
    <PackageReference Include="System.Text.Json" />
>>>>>>> ba952af3
    <PackageReference Include="System.Threading.Channels" />
    <PackageReference Include="System.Threading.Tasks.Dataflow" />
    <PackageReference Include="System.Text.Json" />
  </ItemGroup>

  <ItemGroup Condition="!$([MSBuild]::IsTargetFrameworkCompatible('$(TargetFramework)', 'net8.0'))">
    <PackageReference Include="Microsoft.Bcl.TimeProvider" />
  </ItemGroup>

  <ItemGroup Condition="!$([MSBuild]::IsTargetFrameworkCompatible('$(TargetFramework)', 'net9.0'))">
    <PackageReference Include="System.IO.Pipelines" />
  </ItemGroup>

  <ItemGroup Condition="$([MSBuild]::IsTargetFrameworkCompatible('$(TargetFramework)', 'net8.0'))">
    <PackageReference Include="System.IO.Hashing" />
  </ItemGroup>

  <ItemGroup>
    <PackageReference Include="System.Linq.AsyncEnumerable" Condition="'$(TargetFramework)' == 'net8.0' Or '$(TargetFramework)' == 'net10.0'"/>
    <PackageReference Include="System.Linq.Async" Condition="'$(TargetFramework)' == 'netstandard2.0' Or '$(TargetFramework)' == 'netstandard2.1' "/>
  </ItemGroup>

  <ItemGroup Condition=" '$(TargetFramework)' == 'netstandard2.0' ">
    <PackageReference Include="Microsoft.Bcl.HashCode" />
    <PackageReference Include="System.Memory" />
  </ItemGroup>

</Project><|MERGE_RESOLUTION|>--- conflicted
+++ resolved
@@ -58,17 +58,9 @@
     <PackageReference Include="Microsoft.Extensions.ObjectPool" />
     <PackageReference Include="Newtonsoft.Json" />
     <PackageReference Include="Snappier" />
-<<<<<<< HEAD
-    <PackageReference Include="System.Linq.Async" />
   </ItemGroup>
 
   <ItemGroup Condition="!$([MSBuild]::IsTargetFrameworkCompatible('$(TargetFramework)', 'net6.0'))">
-    <PackageReference Include="System.Diagnostics.DiagnosticSource" />
-    <PackageReference Include="System.Runtime.CompilerServices.Unsafe" />
-=======
-    <PackageReference Include="System.IO.Pipelines" />
-    <PackageReference Include="System.Text.Json" />
->>>>>>> ba952af3
     <PackageReference Include="System.Threading.Channels" />
     <PackageReference Include="System.Threading.Tasks.Dataflow" />
     <PackageReference Include="System.Text.Json" />
