--- conflicted
+++ resolved
@@ -14,14 +14,9 @@
   </configSections>
 
   <appSettings>
-    <add key="OperationTestAddress" value="127.0.0.1:11210" />
-<<<<<<< HEAD
-    <add key="bootstrapUrl" value="http://192.168.0.100:8091"></add>
-    <add key="serverIp" value="192.168.62.101" />
-=======
+    <add key="OperationTestAddress" value="127.0.0.1:11210" /> 
     <add key="bootstrapUrl" value="http://127.0.0.1:8091"></add>
-    <add key="serverIp" value="127.0.0.1" />
->>>>>>> e64d15c6
+    <add key="serverIp" value="127.0.0.1" /> 
   </appSettings>
 
   <couchbaseClients>
