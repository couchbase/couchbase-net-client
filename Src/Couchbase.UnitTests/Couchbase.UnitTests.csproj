<Project Sdk="Microsoft.NET.Sdk">

  <PropertyGroup>
    <TargetFrameworks>net45;netcoreapp1.1;netcoreapp2.0</TargetFrameworks>
    <RootNamespace>Couchbase.UnitTests</RootNamespace>
    <AssemblyName>Couchbase.UnitTests</AssemblyName>
    <NetStandardImplicitPackageVersion>2.0.1</NetStandardImplicitPackageVersion>
    <GenerateAssemblyConfigurationAttribute>false</GenerateAssemblyConfigurationAttribute>
    <GenerateAssemblyCompanyAttribute>false</GenerateAssemblyCompanyAttribute>
    <GenerateAssemblyProductAttribute>false</GenerateAssemblyProductAttribute>
  </PropertyGroup>

  <PropertyGroup Condition=" '$(TargetFramework)' == 'net45' ">
    <DefineConstants>$(DefineConstants);NET45</DefineConstants>
  </PropertyGroup>
  <PropertyGroup Condition=" '$(TargetFramework)' == 'netcoreapp1.1' ">
    <DefineConstants>$(DefineConstants);NETSTANDARD;NETCORE11</DefineConstants>
    <PackageTargetFallback>$(PackageTargetFallback);dnxcore50</PackageTargetFallback>
  </PropertyGroup>
  <PropertyGroup Condition=" '$(TargetFramework)' == 'netcoreapp2.0' ">
    <DefineConstants>$(DefineConstants);NETSTANDARD;NETCORE20</DefineConstants>
  </PropertyGroup>

  <ItemGroup>
    <ProjectReference Include="..\Couchbase\Couchbase.csproj" />
  </ItemGroup>

  <ItemGroup>
    <PackageReference Include="Microsoft.NET.Test.Sdk" Version="15.0.0" />
<<<<<<< HEAD
    <PackageReference Include="Moq" Version="4.8.2" />
    <PackageReference Include="NUnit" Version="3.10.1" />
    <PackageReference Include="NUnit3TestAdapter" Version="3.10.0" />
    <PackageReference Include="OpenTracing" Version="0.10.0" />
=======
    <PackageReference Include="Moq" Version="4.7.8" />
    <PackageReference Include="NUnit" Version="3.6.1" />
    <PackageReference Include="NUnit3TestAdapter" Version="3.8.0" />
    <PackageReference Include="OpenTracing.Signed" Version="0.10.4" />
>>>>>>> 101852d3
    <PackageReference Include="System.ComponentModel.TypeConverter" Version="4.3.0" />
    <PackageReference Include="Microsoft.Extensions.Configuration" Version="1.1.2" />
    <PackageReference Include="Microsoft.Extensions.Configuration.Binder" Version="1.1.2" />
  </ItemGroup>

  <ItemGroup Condition=" '$(TargetFramework)' == 'net45' ">
    <PackageReference Include="Common.Logging.Log4Net1213" Version="3.3.1" />
    <PackageReference Include="log4net" Version="2.0.8" />
  </ItemGroup>

  <ItemGroup Condition=" '$(TargetFramework)' == 'net45' ">
    <Reference Include="Microsoft.CSharp" />
    <Reference Include="System.Configuration" />
    <Reference Include="System.Net.Http" />
    <Reference Include="System.Net.Http.WebRequest" />
  </ItemGroup>

  <ItemGroup>
    <EmbeddedResource Include="Data\*.json" />
    <EmbeddedResource Include="Search\*.js" />
  </ItemGroup>

  <ItemGroup>
    <Service Include="{82A7F48D-3B50-4B1E-B82E-3ADA8210C358}" />
  </ItemGroup>


</Project><|MERGE_RESOLUTION|>--- conflicted
+++ resolved
@@ -1,68 +1,61 @@
-<Project Sdk="Microsoft.NET.Sdk">
-
-  <PropertyGroup>
-    <TargetFrameworks>net45;netcoreapp1.1;netcoreapp2.0</TargetFrameworks>
-    <RootNamespace>Couchbase.UnitTests</RootNamespace>
-    <AssemblyName>Couchbase.UnitTests</AssemblyName>
-    <NetStandardImplicitPackageVersion>2.0.1</NetStandardImplicitPackageVersion>
-    <GenerateAssemblyConfigurationAttribute>false</GenerateAssemblyConfigurationAttribute>
-    <GenerateAssemblyCompanyAttribute>false</GenerateAssemblyCompanyAttribute>
-    <GenerateAssemblyProductAttribute>false</GenerateAssemblyProductAttribute>
-  </PropertyGroup>
-
-  <PropertyGroup Condition=" '$(TargetFramework)' == 'net45' ">
-    <DefineConstants>$(DefineConstants);NET45</DefineConstants>
-  </PropertyGroup>
-  <PropertyGroup Condition=" '$(TargetFramework)' == 'netcoreapp1.1' ">
-    <DefineConstants>$(DefineConstants);NETSTANDARD;NETCORE11</DefineConstants>
-    <PackageTargetFallback>$(PackageTargetFallback);dnxcore50</PackageTargetFallback>
-  </PropertyGroup>
-  <PropertyGroup Condition=" '$(TargetFramework)' == 'netcoreapp2.0' ">
-    <DefineConstants>$(DefineConstants);NETSTANDARD;NETCORE20</DefineConstants>
-  </PropertyGroup>
-
-  <ItemGroup>
-    <ProjectReference Include="..\Couchbase\Couchbase.csproj" />
-  </ItemGroup>
-
-  <ItemGroup>
-    <PackageReference Include="Microsoft.NET.Test.Sdk" Version="15.0.0" />
-<<<<<<< HEAD
-    <PackageReference Include="Moq" Version="4.8.2" />
-    <PackageReference Include="NUnit" Version="3.10.1" />
-    <PackageReference Include="NUnit3TestAdapter" Version="3.10.0" />
-    <PackageReference Include="OpenTracing" Version="0.10.0" />
-=======
-    <PackageReference Include="Moq" Version="4.7.8" />
-    <PackageReference Include="NUnit" Version="3.6.1" />
-    <PackageReference Include="NUnit3TestAdapter" Version="3.8.0" />
-    <PackageReference Include="OpenTracing.Signed" Version="0.10.4" />
->>>>>>> 101852d3
-    <PackageReference Include="System.ComponentModel.TypeConverter" Version="4.3.0" />
-    <PackageReference Include="Microsoft.Extensions.Configuration" Version="1.1.2" />
-    <PackageReference Include="Microsoft.Extensions.Configuration.Binder" Version="1.1.2" />
-  </ItemGroup>
-
-  <ItemGroup Condition=" '$(TargetFramework)' == 'net45' ">
-    <PackageReference Include="Common.Logging.Log4Net1213" Version="3.3.1" />
-    <PackageReference Include="log4net" Version="2.0.8" />
-  </ItemGroup>
-
-  <ItemGroup Condition=" '$(TargetFramework)' == 'net45' ">
-    <Reference Include="Microsoft.CSharp" />
-    <Reference Include="System.Configuration" />
-    <Reference Include="System.Net.Http" />
-    <Reference Include="System.Net.Http.WebRequest" />
-  </ItemGroup>
-
-  <ItemGroup>
-    <EmbeddedResource Include="Data\*.json" />
-    <EmbeddedResource Include="Search\*.js" />
-  </ItemGroup>
-
-  <ItemGroup>
-    <Service Include="{82A7F48D-3B50-4B1E-B82E-3ADA8210C358}" />
-  </ItemGroup>
-
-
-</Project>+<Project Sdk="Microsoft.NET.Sdk">
+
+  <PropertyGroup>
+    <TargetFrameworks>net45;netcoreapp1.1;netcoreapp2.0</TargetFrameworks>
+    <RootNamespace>Couchbase.UnitTests</RootNamespace>
+    <AssemblyName>Couchbase.UnitTests</AssemblyName>
+    <NetStandardImplicitPackageVersion>2.0.1</NetStandardImplicitPackageVersion>
+    <GenerateAssemblyConfigurationAttribute>false</GenerateAssemblyConfigurationAttribute>
+    <GenerateAssemblyCompanyAttribute>false</GenerateAssemblyCompanyAttribute>
+    <GenerateAssemblyProductAttribute>false</GenerateAssemblyProductAttribute>
+  </PropertyGroup>
+
+  <PropertyGroup Condition=" '$(TargetFramework)' == 'net45' ">
+    <DefineConstants>$(DefineConstants);NET45</DefineConstants>
+  </PropertyGroup>
+  <PropertyGroup Condition=" '$(TargetFramework)' == 'netcoreapp1.1' ">
+    <DefineConstants>$(DefineConstants);NETSTANDARD;NETCORE11</DefineConstants>
+    <PackageTargetFallback>$(PackageTargetFallback);dnxcore50</PackageTargetFallback>
+  </PropertyGroup>
+  <PropertyGroup Condition=" '$(TargetFramework)' == 'netcoreapp2.0' ">
+    <DefineConstants>$(DefineConstants);NETSTANDARD;NETCORE20</DefineConstants>
+  </PropertyGroup>
+
+  <ItemGroup>
+    <ProjectReference Include="..\Couchbase\Couchbase.csproj" />
+  </ItemGroup>
+
+  <ItemGroup>
+    <PackageReference Include="Microsoft.NET.Test.Sdk" Version="15.0.0" />
+    <PackageReference Include="Moq" Version="4.8.2" />
+    <PackageReference Include="NUnit" Version="3.10.1" />
+    <PackageReference Include="NUnit3TestAdapter" Version="3.10.0" />
+    <PackageReference Include="OpenTracing.Signed" Version="0.10.4" />
+    <PackageReference Include="System.ComponentModel.TypeConverter" Version="4.3.0" />
+    <PackageReference Include="Microsoft.Extensions.Configuration" Version="1.1.2" />
+    <PackageReference Include="Microsoft.Extensions.Configuration.Binder" Version="1.1.2" />
+  </ItemGroup>
+
+  <ItemGroup Condition=" '$(TargetFramework)' == 'net45' ">
+    <PackageReference Include="Common.Logging.Log4Net1213" Version="3.3.1" />
+    <PackageReference Include="log4net" Version="2.0.8" />
+  </ItemGroup>
+
+  <ItemGroup Condition=" '$(TargetFramework)' == 'net45' ">
+    <Reference Include="Microsoft.CSharp" />
+    <Reference Include="System.Configuration" />
+    <Reference Include="System.Net.Http" />
+    <Reference Include="System.Net.Http.WebRequest" />
+  </ItemGroup>
+
+  <ItemGroup>
+    <EmbeddedResource Include="Data\*.json" />
+    <EmbeddedResource Include="Search\*.js" />
+  </ItemGroup>
+
+  <ItemGroup>
+    <Service Include="{82A7F48D-3B50-4B1E-B82E-3ADA8210C358}" />
+  </ItemGroup>
+
+
+</Project>